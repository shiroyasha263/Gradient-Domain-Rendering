--- conflicted
+++ resolved
@@ -1174,7 +1174,6 @@
 
 void GradientIntegrator::ShiftRayPropogate(ShiftRay &sRay, SampledWavelengths &lambda,
                                          Sampler sampler, ScratchBuffer &scratchBuffer,
-<<<<<<< HEAD
                                            VisibleSurface *, Float randomStorage[], const PrimalRay &pRay, Float& w) const {
     //pRay beta check, this is very rare but still there add that too
     if (!sRay.beta) {
@@ -1191,9 +1190,6 @@
         sRay.weight[sRay.depth] = 1.0f;
         return;
     }
-=======
-                                           VisibleSurface *, Float randomStorage[], const PrimalRay &pRay) const {
->>>>>>> 33bfd80f
 
     if (pRay.reconPossible && !sRay.specularBounce && !sRay.reconnected) {
         
