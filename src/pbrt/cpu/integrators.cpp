--- conflicted
+++ resolved
@@ -887,11 +887,6 @@
         sRay[i].pathL = std::vector<SampledSpectrum>(maxDepth, SampledSpectrum(0.0f));
         sRay[i].weight = std::vector<Float>(maxDepth, 0.5f);
     }
-<<<<<<< HEAD
-=======
-
-    Float weights[4] = {0.5f, 0.5f, 0.5f, 0.5f};
->>>>>>> e0ca127e
 
     if (cameraRay) {
         // Double check that the ray's direction is normalized.
@@ -979,11 +974,9 @@
                                          (sRay[1].pathL[i] - pRay.pathL[i]) /
                                          sampler.SamplesPerPixel();
     }
-<<<<<<< HEAD
+
     Primal[pPixel.x][pPixel.y]        += s / sampler.SamplesPerPixel();
-=======
-    Primal[pPixel.x][pPixel.y]      += s / sampler.SamplesPerPixel();
->>>>>>> e0ca127e
+  
     //xGrad[pPixel.x][pPixel.y]       += weights[2] * (s - sRay[2].L) / sampler.SamplesPerPixel();
     //yGrad[pPixel.x][pPixel.y]       += weights[3] * (s - sRay[3].L) / sampler.SamplesPerPixel();
     //xGrad[pPixel.x + 1][pPixel.y]   += weights[0] * (sRay[0].L - s) / sampler.SamplesPerPixel();
@@ -1097,10 +1090,6 @@
     if (!si) {
         if (pRay.specularBounce)
             for (const auto &light : infiniteLights) {
-<<<<<<< HEAD
-=======
-                pRay.L += pRay.beta * light.Le(pRay.ray, lambda);
->>>>>>> e0ca127e
                 pRay.pathL[pRay.depth] += pRay.beta * light.Le(pRay.ray, lambda);
                 pRay.Lin += light.Le(pRay.ray, lambda);
             }
@@ -1112,10 +1101,6 @@
     // Account for emissive surface if light was not sampled
     SurfaceInteraction &isect = si->intr;
     if (pRay.specularBounce) {
-<<<<<<< HEAD
-=======
-        pRay.L += pRay.beta * isect.Le(-pRay.ray.d, lambda);
->>>>>>> e0ca127e
         pRay.pathL[pRay.depth] += pRay.beta * isect.Le(-pRay.ray.d, lambda);
         pRay.Lin += isect.Le(-pRay.ray.d, lambda);
     }
@@ -1149,13 +1134,8 @@
             Vector3f wi = ls->wi;
             SampledSpectrum f = bsdf.f(wo, wi) * AbsDot(wi, isect.shading.n);
             if (f && Unoccluded(isect, ls->pLight)) {
-<<<<<<< HEAD
                 pRay.pathL[pRay.depth - 1] +=
                     pRay.beta * f * ls->L / (sampledLight->p * ls->pdf);
-=======
-                pRay.L += pRay.beta * f * ls->L / (sampledLight->p * ls->pdf);
-                pRay.pathL[pRay.depth - 1] += pRay.beta * f * ls->L / (sampledLight->p * ls->pdf);
->>>>>>> e0ca127e
                 pRay.Lin += f * ls->L / (sampledLight->p * ls->pdf);
             }
         }
@@ -1195,23 +1175,7 @@
 
 void GradientIntegrator::ShiftRayPropogate(ShiftRay &sRay, SampledWavelengths &lambda,
                                          Sampler sampler, ScratchBuffer &scratchBuffer,
-<<<<<<< HEAD
                                            VisibleSurface *, Float randomStorage[], const PrimalRay &pRay) const {
-=======
-                                           VisibleSurface *, Float randomStorage[], const PrimalRay &pRay, Float& w) const {
-    //pRay beta check, this is very rare but still there add that too
-    if (!sRay.beta) {
-        sRay.live = false;
-        if (!(sRay.depth == maxDepth))
-            sRay.weight[sRay.depth] = 1.0f;
-    }
-
-    if (!sRay.live) {
-        if (!(sRay.depth == maxDepth))
-            sRay.weight[sRay.depth] = 1.0f;
-        return;
-    }
->>>>>>> e0ca127e
 
     if (pRay.reconPossible && !sRay.specularBounce && !sRay.reconnected) {
         
@@ -1219,11 +1183,8 @@
         if (IntersectP(Ray(sRay.ray.o, pRay.ray.o - sRay.ray.o), 1 - ShadowEpsilon)) {
             sRay.live = false;
             sRay.weight[sRay.depth] = 1.0f;
-<<<<<<< HEAD
             sRay.pathL[sRay.depth] = SampledSpectrum(0.f);
             sRay.depth++;
-=======
->>>>>>> e0ca127e
             return;
         }
         
@@ -1244,7 +1205,6 @@
     
         if (!pdf) {
             sRay.live = false;
-<<<<<<< HEAD
             sRay.pathL[sRay.depth] = SampledSpectrum(0.f);
             sRay.depth++;
             return;
@@ -1252,30 +1212,14 @@
 
         sRay.reconMIS = pRay.prevPDF / (pRay.prevPDF + pdf * Jacobian);
         sRay.weight[sRay.depth] = sRay.reconMIS;
-=======
-            sRay.weight[sRay.depth] = 1.0f;
-            return;
-        }
-    
-        sRay.weight[sRay.depth] = pRay.prevPDF / (pRay.prevPDF + pdf * Jacobian);
-        sRay.reconMIS = pRay.prevPDF / (pRay.prevPDF + pdf * Jacobian);
->>>>>>> e0ca127e
         
     }
     
     //Assuming that it will cancel out in its other component too, if see weird bugs come back to this
     if (sRay.reconnected) {
-<<<<<<< HEAD
         sRay.pathL[sRay.depth] += sRay.beta * pRay.Lin;
         sRay.weight[sRay.depth] = sRay.reconMIS;
         sRay.depth++;
-
-=======
-        sRay.L += sRay.beta * pRay.Lin;
-        sRay.pathL[sRay.depth] = sRay.beta * pRay.Lin;
-        sRay.weight[sRay.depth] = sRay.reconMIS;
-        sRay.depth++;
->>>>>>> e0ca127e
         if (!pRay.live)
             sRay.live = false;
         else
@@ -1302,7 +1246,6 @@
 
     // Account for infinite lights if ray has no intersection
     if (!si) {
-<<<<<<< HEAD
         if (pRay.noHit)
             if (sRay.specularBounce)
                 for (const auto &light : infiniteLights) {
@@ -1311,13 +1254,6 @@
         else
             sRay.weight[sRay.depth] = 1.0f;
         sRay.depth++;
-=======
-        if (sRay.specularBounce)
-            for (const auto &light : infiniteLights) {
-                sRay.L += sRay.beta * light.Le(sRay.ray, lambda);
-                sRay.pathL[sRay.depth] += sRay.beta * light.Le(sRay.ray, lambda);
-            }
->>>>>>> e0ca127e
         sRay.live = false;
         return;
     }
@@ -1325,10 +1261,6 @@
     // Account for emissive surface if light was not sampled
     SurfaceInteraction &isect = si->intr;
     if (sRay.specularBounce) {
-<<<<<<< HEAD
-=======
-        sRay.L += sRay.beta * isect.Le(-sRay.ray.d, lambda);
->>>>>>> e0ca127e
         sRay.pathL[sRay.depth] += sRay.beta * isect.Le(-sRay.ray.d, lambda);
     }
 
@@ -1361,10 +1293,6 @@
             Vector3f wi = ls->wi;
             SampledSpectrum f = bsdf.f(wo, wi) * AbsDot(wi, isect.shading.n);
             if (f && Unoccluded(isect, ls->pLight)) {
-<<<<<<< HEAD
-=======
-                sRay.L += sRay.beta * f * ls->L / (sampledLight->p * ls->pdf);
->>>>>>> e0ca127e
                 sRay.pathL[sRay.depth - 1] += sRay.beta * f * ls->L / (sampledLight->p * ls->pdf);
             }
         }
